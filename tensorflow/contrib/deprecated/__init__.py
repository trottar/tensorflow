# Copyright 2016 The TensorFlow Authors. All Rights Reserved.
#
# Licensed under the Apache License, Version 2.0 (the "License");
# you may not use this file except in compliance with the License.
# You may obtain a copy of the License at
#
#     https://www.apache.org/licenses/LICENSE-2.0
#
# Unless required by applicable law or agreed to in writing, software
# distributed under the License is distributed on an "AS IS" BASIS,
# WITHOUT WARRANTIES OR CONDITIONS OF ANY KIND, either express or implied.
# See the License for the specific language governing permissions and
# limitations under the License.
# ==============================================================================
"""Non-core alias for the deprecated tf.X_summary ops.

For TensorFlow 1.0, we have reorganized the TensorFlow summary ops into a
submodule, and made some semantic tweaks. The first thing to note is that we
moved the APIs around as follows:

```python
tf.scalar_summary -> tf.summary.scalar
tf.histogram_summary -> tf.summary.histogram
tf.audio_summary -> tf.summary.audio
tf.image_summary -> tf.summary.image
tf.merge_summary -> tf.summary.merge
tf.merge_all_summaries -> tf.summary.merge_all
```

We think this API is cleaner and will improve long-term discoverability and
clarity of the TensorFlow API. But we also took the opportunity to make an
important change to how summary "tags" work. The "tag" of a summary is the
string that is associated with the output data, i.e. the key for organizing the
generated protobufs.

Previously, the tag was allowed to be any unique string; it had no relation
to the summary op generating it, and no relation to the TensorFlow name system.
<<<<<<< HEAD
This behavior made it very difficult to write reusable  that would add 
summary ops to the graph. If you had a function to add summary ops, you would
need to pass in a `tf.name_scope`, manually, to that function to create deduplicated
tags. Otherwise your program would fail with a runtime error due to tag
collision.

The new summary APIs under `tf.summary` throw away the "tag" as an independent
concept; instead, the first argument is the node name. So summary tags now 
=======
This behavior made it very difficult to write reusable  that would add
summary ops to the graph. If you had a function to add summary ops, you would
need to pass in a `tf.name_scope`, manually, to that function to create
deduplicated tags. Otherwise your program would fail with a runtime error due
to tag collision.

The new summary APIs under `tf.summary` throw away the "tag" as an independent
concept; instead, the first argument is the node name. So summary tags now
>>>>>>> 342f6b57
automatically inherit the surrounding `tf.name_scope`, and automatically
are deduplicated if there is a conflict. Now however, the only allowed
characters are alphanumerics, underscores, and forward slashes. To make
migration easier, the new APIs automatically convert illegal characters to
underscores.

Just as an example, consider the following "before" and "after" code snippets:

```python
# Before
def add_activation_summaries(v, scope):
  tf.scalar_summary("%s/fraction_of_zero" % scope, tf.nn.fraction_of_zero(v))
  tf.histogram_summary("%s/activations" % scope, v)

# After
def add_activation_summaries(v):
  tf.summary.scalar("fraction_of_zero", tf.nn.fraction_of_zero(v))
  tf.summary.histogram("activations", v)
```

Now, so long as the add_activation_summaries function is called from within the
right `tf.name_scope`, the behavior is the same.

Because this change does modify the behavior and could break tests, we can't
automatically migrate usage to the new APIs. That is why we are making the old
APIs temporarily available here at `tf.contrib.deprecated`.

In addition to the name change described above, there are two further changes
to the new summary ops:

- the "max_images" argument for `tf.image_summary` was renamed to "max_outputs
  for `tf.summary.image`
- `tf.scalar_summary` accepted arbitrary tensors of tags and values. But
  `tf.summary.scalar` requires a single scalar name and scalar value. In most
  cases, you can create `tf.summary.scalar` in a loop to get the same behavior

As before, TensorBoard groups charts by the top-level `tf.name_scope` which may
be inconvenient, for in the new summary ops, the summary will inherit that
`tf.name_scope` without user control. We plan to add more grouping mechanisms
to TensorBoard, so it will be possible to specify the TensorBoard group for
each summary via the summary API.

"""
from __future__ import absolute_import
from __future__ import division
from __future__ import print_function


# pylint: disable=unused-import
from tensorflow.python.ops.logging_ops import audio_summary
from tensorflow.python.ops.logging_ops import histogram_summary
from tensorflow.python.ops.logging_ops import image_summary
from tensorflow.python.ops.logging_ops import merge_all_summaries
from tensorflow.python.ops.logging_ops import merge_summary
from tensorflow.python.ops.logging_ops import scalar_summary
<<<<<<< HEAD
# pylint: enable=unused-import
=======
>>>>>>> 342f6b57

from tensorflow.python.util.all_util import remove_undocumented
# pylint: enable=unused-import,line-too-long

_allowed_symbols = ['audio_summary', 'histogram_summary',
                    'image_summary', 'merge_all_summaries',
                    'merge_summary', 'scalar_summary']

remove_undocumented(__name__, _allowed_symbols)<|MERGE_RESOLUTION|>--- conflicted
+++ resolved
@@ -35,16 +35,6 @@
 
 Previously, the tag was allowed to be any unique string; it had no relation
 to the summary op generating it, and no relation to the TensorFlow name system.
-<<<<<<< HEAD
-This behavior made it very difficult to write reusable  that would add 
-summary ops to the graph. If you had a function to add summary ops, you would
-need to pass in a `tf.name_scope`, manually, to that function to create deduplicated
-tags. Otherwise your program would fail with a runtime error due to tag
-collision.
-
-The new summary APIs under `tf.summary` throw away the "tag" as an independent
-concept; instead, the first argument is the node name. So summary tags now 
-=======
 This behavior made it very difficult to write reusable  that would add
 summary ops to the graph. If you had a function to add summary ops, you would
 need to pass in a `tf.name_scope`, manually, to that function to create
@@ -53,7 +43,6 @@
 
 The new summary APIs under `tf.summary` throw away the "tag" as an independent
 concept; instead, the first argument is the node name. So summary tags now
->>>>>>> 342f6b57
 automatically inherit the surrounding `tf.name_scope`, and automatically
 are deduplicated if there is a conflict. Now however, the only allowed
 characters are alphanumerics, underscores, and forward slashes. To make
@@ -109,10 +98,6 @@
 from tensorflow.python.ops.logging_ops import merge_all_summaries
 from tensorflow.python.ops.logging_ops import merge_summary
 from tensorflow.python.ops.logging_ops import scalar_summary
-<<<<<<< HEAD
-# pylint: enable=unused-import
-=======
->>>>>>> 342f6b57
 
 from tensorflow.python.util.all_util import remove_undocumented
 # pylint: enable=unused-import,line-too-long
